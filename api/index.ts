import dotenv from 'dotenv';
import express, { Express, Request, Response } from 'express';
import cors from 'cors';
import { HealthCheckResponse, ApiInfoResponse } from '../src/types';
import redditRoutes from '../src/routes/reddit';
import redditCommentsRoutes from '../src/routes/redditComments';
import analysisRoutes from '../src/routes/analysis';
import sheetsRoutes from '../src/routes/sheets';
import workflowRoutes from '../src/routes/workflow';
import chatRoutes from '../src/routes/chat';
import contentRoutes from '../src/routes/content';
import playbooksRoutes from '../src/routes/playbooks';
import blogCreatorRoutes from '../src/routes/blogCreator';
import gongRoutes from '../src/routes/gong';
import gongAnalysisRoutes from '../src/routes/gongAnalysis';
import gongChatRoutes from '../src/routes/gongChat';
import croRoutes from '../src/routes/cro';
import screenshotRoutes from '../src/routes/screenshot';
import vocExtractionRoutes from '../src/routes/vocExtraction';
import articleExtractionRoutes from '../src/routes/articleExtraction';
import contentAnalysisRoutes from '../src/routes/contentAnalysis';
import personaPainPointMatchingRoutes from '../src/routes/personaPainPointMatching';
import enhancedPersonaDetectionRoutes from '../src/routes/enhancedPersonaDetection';
import ctaGenerationRoutes from '../src/routes/ctaGeneration';
import competitorConquestingRoutes from '../src/routes/competitorConquesting';
import sitemapRoutes from '../src/routes/sitemap';
import sitemapChunkedRoutes from '../src/routes/sitemapChunked';
import redditEngagementRoutes from '../src/routes/redditEngagement';
import jokesRoutes from '../src/routes/jokes';
import abTestingRoutes from '../src/routes/abTesting';
import cacheInvalidationRoutes from '../src/routes/cacheInvalidation';
import uncoverRoutes from '../src/routes/uncover';
import vocAgentRoutes from '../src/routes/vocAgent';

// Load environment variables
dotenv.config();

// Trigger Vercel redeploy after fixing Uncover 404 routes - 2024-01-XX

const app: Express = express();

// Middleware
app.use(cors({
  origin: process.env.NODE_ENV === 'production' 
    ? [
        'https://apollo-reddit-scraper-frontend.vercel.app', // New production domain
        'https://apollo-reddit-scraper-frontend-5dwall1ms.vercel.app', // Current working domain
        'https://apollo-reddit-scraper-frontend-69az7g1ha.vercel.app', // Legacy domain for backward compatibility
        /https:\/\/.*\.netlify\.app$/ // Allow all Netlify domains for frontend deployment
      ]
    : 'http://localhost:3002',
  credentials: true
}));
app.use(express.json({ limit: '50mb' }));
app.use(express.urlencoded({ extended: true, limit: '50mb' }));

// API Routes
app.use('/api/reddit', redditRoutes);
app.use('/api/reddit', redditCommentsRoutes);
app.use('/api/analysis', analysisRoutes);
app.use('/api/sheets', sheetsRoutes);
app.use('/api/workflow', workflowRoutes);
app.use('/api/chat', chatRoutes);
app.use('/api/content', contentRoutes);
app.use('/api/playbooks', playbooksRoutes);
app.use('/api/blog-creator', blogCreatorRoutes);
app.use('/api/gong', gongRoutes);
app.use('/api/gong-analysis', gongAnalysisRoutes);
app.use('/api/gong-chat', gongChatRoutes);
app.use('/api/cro', croRoutes);
app.use('/api', screenshotRoutes);
app.use('/api/voc-extraction', vocExtractionRoutes);
app.use('/api/article-extraction', articleExtractionRoutes);
app.use('/api/content-analysis', contentAnalysisRoutes);
app.use('/api/persona-pain-point-matching', personaPainPointMatchingRoutes);
app.use('/api/enhanced-persona-detection', enhancedPersonaDetectionRoutes);
app.use('/api/cta-generation', ctaGenerationRoutes);
app.use('/api/competitor-conquesting', competitorConquestingRoutes);
app.use('/api/sitemap', sitemapRoutes);
app.use('/api/sitemap-chunked', sitemapChunkedRoutes);
app.use('/api/reddit-engagement', redditEngagementRoutes);
app.use('/api/jokes', jokesRoutes);
app.use('/api/ab-testing', abTestingRoutes);
app.use('/api/cache-invalidation', cacheInvalidationRoutes);
app.use('/api/uncover', uncoverRoutes);
app.use('/api/voc-agent', vocAgentRoutes);

// Health check endpoint
app.get('/health', (req: Request, res: Response<HealthCheckResponse>): void => {
  res.json({ 
    status: 'OK', 
    message: 'Apollo Reddit Scraper Backend is running on Vercel',
    timestamp: new Date().toISOString()
  });
});

// Basic info endpoint
app.get('/', (req: Request, res: Response<ApiInfoResponse>): void => {
  res.json({
    name: 'Apollo Reddit Scraper API',
    version: '1.0.0',
    description: 'Backend API for Reddit content analysis and insights',
    documentation: {
      health: '/health',
      info: '/',
      endpoints: {
        reddit: '/api/reddit/*',
        analysis: '/api/analysis/*',
        sheets: '/api/sheets/*',
        workflow: '/api/workflow/*',
        chat: '/api/chat/*',
        content: '/api/content/*',
        playbooks: '/api/playbooks/*',
        blogCreator: '/api/blog-creator/*',
        cro: '/api/cro/*',
        gong: '/api/gong/*',
        gongAnalysis: '/api/gong-analysis/*',
        gongChat: '/api/gong-chat/*',
        screenshot: '/api/screenshot/*',
        vocExtraction: '/api/voc-extraction/*',
        articleExtraction: '/api/article-extraction/*',
        contentAnalysis: '/api/content-analysis/*',
        personaPainPointMatching: '/api/persona-pain-point-matching/*',
        enhancedPersonaDetection: '/api/enhanced-persona-detection/*',
        ctaGeneration: '/api/cta-generation/*',
        competitorConquesting: '/api/competitor-conquesting/*',
        sitemap: '/api/sitemap/*',
        sitemapChunked: '/api/sitemap-chunked/*',
        redditEngagement: '/api/reddit-engagement/*',
        jokes: '/api/jokes/*',
        abTesting: '/api/ab-testing/*',
        cacheInvalidation: '/api/cache-invalidation/*',
<<<<<<< HEAD
        emailNewsletter: '/api/email-newsletter/*',
        uncover: '/api/uncover/*'
=======
        uncover: '/api/uncover/*',
        vocAgent: '/api/voc-agent/*'
>>>>>>> 5b92a194
      }
    }
  });
});

// Export the Express app for Vercel
export default app; <|MERGE_RESOLUTION|>--- conflicted
+++ resolved
@@ -130,13 +130,9 @@
         jokes: '/api/jokes/*',
         abTesting: '/api/ab-testing/*',
         cacheInvalidation: '/api/cache-invalidation/*',
-<<<<<<< HEAD
         emailNewsletter: '/api/email-newsletter/*',
-        uncover: '/api/uncover/*'
-=======
         uncover: '/api/uncover/*',
         vocAgent: '/api/voc-agent/*'
->>>>>>> 5b92a194
       }
     }
   });
